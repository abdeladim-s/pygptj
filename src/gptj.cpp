--- conflicted
+++ resolved
@@ -722,14 +722,5 @@
         printf("%s:    total time = %8.2f ms\n", __func__, (t_main_end_us - t_main_start_us)/1000.0f);
     }
 
-<<<<<<< HEAD
-    // py::array_t<float> _logits = py::cast(logits.data());
-    // py::array_t<float> _logits = py::array_t<float>{50400, logits.data(), py::none()};
-    // // printf("%d",logits.size());
-    // logits_callback(_logits);
-    ggml_free(model.ctx);
-
-=======
->>>>>>> f4097df4
     return 0;
 }